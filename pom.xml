--- conflicted
+++ resolved
@@ -4,11 +4,7 @@
     <groupId>com.idrsolutions</groupId>
     <artifactId>base-microservice-example</artifactId>
     <packaging>jar</packaging>
-<<<<<<< HEAD
     <version>8.0.2</version>
-=======
-    <version>8.0.1</version>
->>>>>>> ecb22dac
     <name>IDRsolutions Base Microservice Example</name>
     <description>Provides the shared classes used by IDRsolutions microservice examples.</description>
     <url>https://github.com/idrsolutions/base-microservice-example</url>
